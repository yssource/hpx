# Copyright (c) 2019-2020 The STE||AR-Group
#
# SPDX-License-Identifier: BSL-1.0
# Distributed under the Boost Software License, Version 1.0. (See accompanying
# file LICENSE_1_0.txt or copy at http://www.boost.org/LICENSE_1_0.txt)

set(algorithms_headers
    hpx/algorithms/traits/is_value_proxy.hpp
    hpx/algorithms/traits/pointer_category.hpp
    hpx/algorithms/traits/projected.hpp
    hpx/algorithms/traits/projected_range.hpp
    hpx/algorithms/traits/segmented_iterator_traits.hpp
    hpx/parallel/algorithm.hpp
    hpx/parallel/algorithms/adjacent_difference.hpp
    hpx/parallel/algorithms/adjacent_find.hpp
    hpx/parallel/algorithms/all_any_none.hpp
    hpx/parallel/algorithms/copy.hpp
    hpx/parallel/algorithms/count.hpp
    hpx/parallel/algorithms/destroy.hpp
    hpx/parallel/algorithms/detail/adjacent_difference.hpp
    hpx/parallel/algorithms/detail/accumulate.hpp
    hpx/parallel/algorithms/detail/advance_and_get_distance.hpp
    hpx/parallel/algorithms/detail/advance_to_sentinel.hpp
    hpx/parallel/algorithms/detail/dispatch.hpp
    hpx/parallel/algorithms/detail/distance.hpp
    hpx/parallel/algorithms/detail/fill.hpp
    hpx/parallel/algorithms/detail/find.hpp
    hpx/parallel/algorithms/detail/generate.hpp
    hpx/parallel/algorithms/detail/indirect.hpp
    hpx/parallel/algorithms/detail/insertion_sort.hpp
    hpx/parallel/algorithms/detail/is_sorted.hpp
    hpx/parallel/algorithms/detail/parallel_stable_sort.hpp
    hpx/parallel/algorithms/detail/pivot.hpp
    hpx/parallel/algorithms/detail/rotate.hpp
    hpx/parallel/algorithms/detail/sample_sort.hpp
    hpx/parallel/algorithms/detail/search.hpp
    hpx/parallel/algorithms/detail/set_operation.hpp
    hpx/parallel/algorithms/detail/spin_sort.hpp
    hpx/parallel/algorithms/detail/transfer.hpp
    hpx/parallel/algorithms/detail/upper_lower_bound.hpp
    hpx/parallel/algorithms/ends_with.hpp
    hpx/parallel/algorithms/equal.hpp
    hpx/parallel/algorithms/exclusive_scan.hpp
    hpx/parallel/algorithms/fill.hpp
    hpx/parallel/algorithms/find.hpp
    hpx/parallel/algorithms/for_each.hpp
    hpx/parallel/algorithms/for_loop.hpp
    hpx/parallel/algorithms/for_loop_induction.hpp
    hpx/parallel/algorithms/for_loop_reduction.hpp
    hpx/parallel/algorithms/generate.hpp
    hpx/parallel/algorithms/includes.hpp
    hpx/parallel/algorithms/inclusive_scan.hpp
    hpx/parallel/algorithms/is_heap.hpp
    hpx/parallel/algorithms/is_partitioned.hpp
    hpx/parallel/algorithms/is_sorted.hpp
    hpx/parallel/algorithms/lexicographical_compare.hpp
    hpx/parallel/algorithms/make_heap.hpp
    hpx/parallel/algorithms/merge.hpp
    hpx/parallel/algorithms/minmax.hpp
    hpx/parallel/algorithms/mismatch.hpp
    hpx/parallel/algorithms/move.hpp
    hpx/parallel/algorithms/nth_element.hpp
    hpx/parallel/algorithms/partial_sort.hpp
    hpx/parallel/algorithms/partition.hpp
    hpx/parallel/algorithms/reduce_by_key.hpp
    hpx/parallel/algorithms/reduce.hpp
    hpx/parallel/algorithms/remove_copy.hpp
    hpx/parallel/algorithms/remove.hpp
    hpx/parallel/algorithms/replace.hpp
    hpx/parallel/algorithms/reverse.hpp
    hpx/parallel/algorithms/rotate.hpp
    hpx/parallel/algorithms/search.hpp
    hpx/parallel/algorithms/set_difference.hpp
    hpx/parallel/algorithms/set_intersection.hpp
    hpx/parallel/algorithms/set_symmetric_difference.hpp
    hpx/parallel/algorithms/set_union.hpp
    hpx/parallel/algorithms/shift_left.hpp
    hpx/parallel/algorithms/shift_right.hpp
    hpx/parallel/algorithms/stable_sort.hpp
    hpx/parallel/algorithms/starts_with.hpp
    hpx/parallel/algorithms/sort_by_key.hpp
    hpx/parallel/algorithms/sort.hpp
    hpx/parallel/algorithms/swap_ranges.hpp
    hpx/parallel/algorithms/transform_exclusive_scan.hpp
    hpx/parallel/algorithms/transform.hpp
    hpx/parallel/algorithms/transform_inclusive_scan.hpp
    hpx/parallel/algorithms/transform_reduce_binary.hpp
    hpx/parallel/algorithms/transform_reduce.hpp
    hpx/parallel/algorithms/uninitialized_copy.hpp
    hpx/parallel/algorithms/uninitialized_default_construct.hpp
    hpx/parallel/algorithms/uninitialized_fill.hpp
    hpx/parallel/algorithms/uninitialized_move.hpp
    hpx/parallel/algorithms/uninitialized_value_construct.hpp
    hpx/parallel/algorithms/unique.hpp
    hpx/parallel/container_algorithms/adjacent_find.hpp
    hpx/parallel/container_algorithms/all_any_none.hpp
    hpx/parallel/container_algorithms/copy.hpp
    hpx/parallel/container_algorithms/count.hpp
    hpx/parallel/container_algorithms/destroy.hpp
    hpx/parallel/container_algorithms/ends_with.hpp
    hpx/parallel/container_algorithms/equal.hpp
    hpx/parallel/container_algorithms/exclusive_scan.hpp
    hpx/parallel/container_algorithms/fill.hpp
    hpx/parallel/container_algorithms/find.hpp
    hpx/parallel/container_algorithms/for_each.hpp
    hpx/parallel/container_algorithms/for_loop.hpp
    hpx/parallel/container_algorithms/generate.hpp
    hpx/parallel/container_algorithms.hpp
    hpx/parallel/container_algorithms/includes.hpp
    hpx/parallel/container_algorithms/inclusive_scan.hpp
    hpx/parallel/container_algorithms/is_heap.hpp
    hpx/parallel/container_algorithms/is_partitioned.hpp
    hpx/parallel/container_algorithms/is_sorted.hpp
    hpx/parallel/container_algorithms/lexicographical_compare.hpp
    hpx/parallel/container_algorithms/make_heap.hpp
    hpx/parallel/container_algorithms/merge.hpp
    hpx/parallel/container_algorithms/minmax.hpp
    hpx/parallel/container_algorithms/mismatch.hpp
    hpx/parallel/container_algorithms/move.hpp
    hpx/parallel/container_algorithms/nth_element.hpp
    hpx/parallel/container_algorithms/partition.hpp
    hpx/parallel/container_algorithms/reduce.hpp
    hpx/parallel/container_algorithms/remove_copy.hpp
    hpx/parallel/container_algorithms/remove.hpp
    hpx/parallel/container_algorithms/replace.hpp
    hpx/parallel/container_algorithms/reverse.hpp
    hpx/parallel/container_algorithms/rotate.hpp
    hpx/parallel/container_algorithms/search.hpp
    hpx/parallel/container_algorithms/set_difference.hpp
    hpx/parallel/container_algorithms/set_intersection.hpp
    hpx/parallel/container_algorithms/set_symmetric_difference.hpp
    hpx/parallel/container_algorithms/set_union.hpp
    hpx/parallel/container_algorithms/shift_left.hpp
    hpx/parallel/container_algorithms/shift_right.hpp
    hpx/parallel/container_algorithms/sort.hpp
    hpx/parallel/container_algorithms/stable_sort.hpp
    hpx/parallel/container_algorithms/starts_with.hpp
    hpx/parallel/container_algorithms/swap_ranges.hpp
    hpx/parallel/container_algorithms/transform.hpp
    hpx/parallel/container_algorithms/transform_exclusive_scan.hpp
    hpx/parallel/container_algorithms/transform_inclusive_scan.hpp
    hpx/parallel/container_algorithms/transform_reduce.hpp
    hpx/parallel/container_algorithms/uninitialized_copy.hpp
    hpx/parallel/container_algorithms/uninitialized_default_construct.hpp
    hpx/parallel/container_algorithms/uninitialized_fill.hpp
    hpx/parallel/container_algorithms/uninitialized_move.hpp
    hpx/parallel/container_algorithms/uninitialized_value_construct.hpp
    hpx/parallel/container_algorithms/unique.hpp
    hpx/parallel/container_memory.hpp
    hpx/parallel/container_numeric.hpp
    hpx/parallel/datapar.hpp
    hpx/parallel/datapar/fill.hpp
<<<<<<< HEAD
    hpx/parallel/datapar/generate.hpp
=======
    hpx/parallel/datapar/adjacent_difference.hpp
>>>>>>> 35c7a2d7
    hpx/parallel/datapar/iterator_helpers.hpp
    hpx/parallel/datapar/loop.hpp
    hpx/parallel/datapar/transfer.hpp
    hpx/parallel/datapar/transform_loop.hpp
    hpx/parallel/datapar/zip_iterator.hpp
    hpx/parallel/memory.hpp
    hpx/parallel/numeric.hpp
    hpx/parallel/spmd_block.hpp
    hpx/parallel/tagspec.hpp
    hpx/parallel/task_block.hpp
    hpx/parallel/task_group.hpp
    hpx/parallel/util/cancellation_token.hpp
    hpx/parallel/util/compare_projected.hpp
    hpx/parallel/util/detail/algorithm_result.hpp
    hpx/parallel/util/detail/chunk_size.hpp
    hpx/parallel/util/detail/chunk_size_iterator.hpp
    hpx/parallel/util/detail/handle_exception_termination_handler.hpp
    hpx/parallel/util/detail/handle_local_exceptions.hpp
    hpx/parallel/util/detail/handle_remote_exceptions.hpp
    hpx/parallel/util/detail/partitioner_iteration.hpp
    hpx/parallel/util/detail/scoped_executor_parameters.hpp
    hpx/parallel/util/detail/sender_util.hpp
    hpx/parallel/util/detail/select_partitioner.hpp
    hpx/parallel/util/foreach_partitioner.hpp
    hpx/parallel/util/invoke_projected.hpp
    hpx/parallel/util/loop.hpp
    hpx/parallel/util/low_level.hpp
    hpx/parallel/util/merge_four.hpp
    hpx/parallel/util/merge_vector.hpp
    hpx/parallel/util/nbits.hpp
    hpx/parallel/util/partitioner.hpp
    hpx/parallel/util/partitioner_with_cleanup.hpp
    hpx/parallel/util/prefetching.hpp
    hpx/parallel/util/projection_identity.hpp
    hpx/parallel/util/range.hpp
    hpx/parallel/util/ranges_facilities.hpp
    hpx/parallel/util/result_types.hpp
    hpx/parallel/util/scan_partitioner.hpp
    hpx/parallel/util/tagged_pair.hpp
    hpx/parallel/util/tagged_tuple.hpp
    hpx/parallel/util/transfer.hpp
    hpx/parallel/util/transform_loop.hpp
    hpx/parallel/util/zip_iterator.hpp
)

# cmake-format: off
set(algorithms_compat_headers
    hpx/algorithms.hpp => hpx/algorithm.hpp
    hpx/parallel/traits/projected.hpp => hpx/algorithms/traits/projected.hpp
    hpx/parallel/traits/projected_range.hpp => hpx/algorithms/traits/projected_range.hpp
    hpx/traits/is_value_proxy.hpp => hpx/algorithms/traits/is_value_proxy.hpp
    hpx/traits/pointer_category.hpp => hpx/algorithms/traits/pointer_category.hpp
    hpx/traits/segmented_iterator_traits.hpp => hpx/algorithms/traits/segmented_iterator_traits.hpp
    hpx/util/tagged_pair.hpp => hpx/datastructures/tagged_pair.hpp
    hpx/util/tagged_tuple.hpp => hpx/datastructures/tagged_tuple.hpp
)
# cmake-format: on

set(algorithms_sources handle_exception_termination_handler.cpp)

include(HPX_AddModule)
add_hpx_module(
  core algorithms
  HEADERS ${algorithms_headers}
  COMPAT_HEADERS ${algorithms_compat_headers}
  SOURCES ${algorithms_sources}
  MODULE_DEPENDENCIES
    hpx_async_combinators
    hpx_async_local
    hpx_config
    hpx_execution
    hpx_executors
    hpx_futures
    hpx_pack_traversal
    hpx_util
  CMAKE_SUBDIRS examples tests
)<|MERGE_RESOLUTION|>--- conflicted
+++ resolved
@@ -150,11 +150,8 @@
     hpx/parallel/container_numeric.hpp
     hpx/parallel/datapar.hpp
     hpx/parallel/datapar/fill.hpp
-<<<<<<< HEAD
     hpx/parallel/datapar/generate.hpp
-=======
     hpx/parallel/datapar/adjacent_difference.hpp
->>>>>>> 35c7a2d7
     hpx/parallel/datapar/iterator_helpers.hpp
     hpx/parallel/datapar/loop.hpp
     hpx/parallel/datapar/transfer.hpp
