//  Copyright (c) 2014 Thomas Heller
//  Copyright (c) 2007-2014 Hartmut Kaiser
//  Copyright (c) 2007 Richard D Guidry Jr
//  Copyright (c) 2011 Bryce Lelbach
//  Copyright (c) 2011 Katelyn Kufahl
//
//  Distributed under the Boost Software License, Version 1.0. (See accompanying
//  file LICENSE_1_0.txt or copy at http://www.boost.org/LICENSE_1_0.txt)

#if !defined(HPX_PARCELSET_PARCELPORT_MAR_26_2008_1214PM)
#define HPX_PARCELSET_PARCELPORT_MAR_26_2008_1214PM

#include <hpx/hpx_fwd.hpp>
#include <hpx/runtime/naming/locality.hpp>
#include <hpx/runtime/parcelset/parcel.hpp>
#include <hpx/runtime/parcelset/server/parcelport_queue.hpp>
#include <hpx/performance_counters/parcels/data_point.hpp>
#include <hpx/performance_counters/parcels/gatherer.hpp>
#include <hpx/lcos/local/spinlock.hpp>

#include <boost/enable_shared_from_this.hpp>

#include <string>
#include <map>
#include <vector>

#include <hpx/config/warnings_prefix.hpp>

///////////////////////////////////////////////////////////////////////////////
namespace hpx { namespace agas
{
    // forward declaration only
    struct HPX_EXPORT big_boot_barrier;
}}

///////////////////////////////////////////////////////////////////////////////
namespace hpx { namespace parcelset
{
    /// The parcelport is the lowest possible representation of the parcelset
    /// inside a locality. It provides the minimal functionality to send and
    /// to receive parcels.
    class HPX_EXPORT parcelport
      : public boost::enable_shared_from_this<parcelport>,
        boost::noncopyable
    {
    private:
        // avoid warnings about using \a this in member initializer list
        parcelport& This() { return *this; }

        friend struct agas::big_boot_barrier;

    public:
        typedef HPX_STD_FUNCTION<
            void(boost::system::error_code const&, std::size_t)
        > write_handler_type;

        typedef HPX_STD_FUNCTION<
            void(parcelport& pp, boost::shared_ptr<std::vector<char> >,
                 threads::thread_priority)
        > read_handler_type;

        /// Construct the parcelport on the given locality.
        parcelport(util::runtime_configuration const& ini, std::string const& type);

        /// Start the parcelport I/O thread pool.
        ///
        /// \param blocking [in] If blocking is set to \a true the routine will
        ///                 not return before stop() has been called, otherwise
        ///                 the routine returns immediately.
        virtual bool run(bool blocking = true) = 0;

        /// Stop the parcelport I/O thread pool.
        ///
        /// \param blocking [in] If blocking is set to \a false the routine will
        ///                 return immediately, otherwise it will wait for all
        ///                 worker threads to exit.
        virtual void stop(bool blocking = true) = 0;

        /// Queues a parcel for transmission to another locality
        ///
        /// \note The function put_parcel() is asynchronous, the provided
        /// function or function object gets invoked on completion of the send
        /// operation or on any error.
        ///
        /// \param p        [in] A reference to the parcel to send.
        /// \param f        [in] A function object to be invoked on successful
        ///                 completion or on errors. The signature of this
        ///                 function object is expected to be:
        ///
        /// \code
        ///      void handler(boost::system::error_code const& err,
        ///                   std::size_t bytes_written);
        /// \endcode
        virtual void put_parcel(parcel p, write_handler_type f) = 0;

        /// Queues a list of parcels for transmission to another locality
        ///
        /// \note The function put_parcels() is asynchronous, the provided
        /// functions or function objects get invoked on completion of the send
        /// operation or on any error.
        ///
        /// \param parcels  [in] A reference to the list of parcels to send.
        /// \param handlers [in] A list of function objects to be invoked on
        ///                 successful completion or on errors. The signature of
        ///                 these function objects is expected to be:
        ///
        /// \code
        ///      void handler(boost::system::error_code const& err,
        ///                   std::size_t bytes_written);
        /// \endcode
        virtual void put_parcels(std::vector<parcel> parcels,
            std::vector<write_handler_type> handlers) = 0;

        /// Send an early parcel through the TCP parcelport
        ///
        /// \param p        [in, out] A reference to the parcel to send. The
        ///                 parcel \a p will be modified in place, as it will
        ///                 get set the resolved destination address and parcel
        ///                 id (if not already set).
<<<<<<< HEAD
        virtual void send_early_parcel(parcel& /*p*/)
        {
            HPX_ASSERT(false);    // is implemented in tcp::parcelport only
        }

        /// Cache specific functionality
        virtual void remove_from_connection_cache(naming::locality const& /*loc*/)
        {
            // by default, no connection cache is used
        }
=======
        virtual void send_early_parcel(parcel& p) = 0;

        /// Cache specific functionality
        virtual void remove_from_connection_cache(naming::locality const& loc) = 0;
>>>>>>> c5457910

        /// Retrieve the type of the locality represented by this parcelport
        virtual connection_type get_type() const = 0;

        /// Return the thread pool if the name matches
<<<<<<< HEAD
        virtual util::io_service_pool* get_thread_pool(char const* /*name*/)
        {
            return 0;     // by default no thread pool is used
        }
=======
        virtual util::io_service_pool* get_thread_pool(char const* name) = 0;
>>>>>>> c5457910

        /// Return the given connection cache statistic
        enum connection_cache_statistics_type
        {
            connection_cache_insertions = 0,
            connection_cache_evictions = 1,
            connection_cache_hits = 2,
            connection_cache_misses = 3,
            connection_cache_reclaims = 4
        };

        // invoke pending background work
        virtual void do_background_work() = 0;

        virtual boost::int64_t
<<<<<<< HEAD
        get_connection_cache_statistics(connection_cache_statistics_type, bool /*reset*/)
        {
            return 0;
        }
=======
        get_connection_cache_statistics(connection_cache_statistics_type, bool reset) = 0;
>>>>>>> c5457910

        /// Return the name of this locality
        virtual std::string get_locality_name() const = 0;

        /// Register an event handler to be called whenever a parcel has been
        /// received.
        ///
        /// \param sink     [in] A function object to be invoked whenever a
        ///                 parcel has been received by the parcelport. The
        ///                 signature of this function object is expected to be:
        ///
        /// \code
        ///      void handler(hpx::parcelset::parcelport& pp,
        ///                   boost::shared_ptr<std::vector<char> > const& data,
        ///                   hpx::threads::thread_priority priority);
        /// \endcode
        ///
        ///                 where \a pp is a reference to the parcelport this
        ///                 function object instance is invoked by, and \a dest
        ///                 is the local destination address of the parcel.
        template <typename F>
        void register_event_handler(F sink)
        {
            parcels_.register_event_handler(sink);
        }

        /// \brief Allow access to the locality this parcelport is associated
        /// with.
        ///
        /// This accessor returns a reference to the locality this parcelport
        /// is associated with.
        naming::locality const& here() const
        {
            return here_;
        }

        /// Performance counter data

        /// number of parcels sent
        std::size_t get_parcel_send_count(bool reset)
        {
            return parcels_sent_.num_parcels(reset);
        }

        /// number of messages sent
        std::size_t get_message_send_count(bool reset)
        {
            return parcels_sent_.num_messages(reset);
        }

        /// number of parcels received
        std::size_t get_parcel_receive_count(bool reset)
        {
            return parcels_received_.num_parcels(reset);
        }

        /// number of messages received
        std::size_t get_message_receive_count(bool reset)
        {
            return parcels_received_.num_messages(reset);
        }

        /// the total time it took for all sends, from async_write to the
        /// completion handler (nanoseconds)
        boost::int64_t get_sending_time(bool reset)
        {
            return parcels_sent_.total_time(reset);
        }

        /// the total time it took for all receives, from async_read to the
        /// completion handler (nanoseconds)
        boost::int64_t get_receiving_time(bool reset)
        {
            return parcels_received_.total_time(reset);
        }

        /// the total time it took for all sender-side serialization operations
        /// (nanoseconds)
        boost::int64_t get_sending_serialization_time(bool reset)
        {
            return parcels_sent_.total_serialization_time(reset);
        }

        /// the total time it took for all receiver-side serialization
        /// operations (nanoseconds)
        boost::int64_t get_receiving_serialization_time(bool reset)
        {
            return parcels_received_.total_serialization_time(reset);
        }

#if defined(HPX_HAVE_SECURITY)
        /// the total time it took for all sender-side security operations
        /// (nanoseconds)
        boost::int64_t get_sending_security_time(bool reset)
        {
            return parcels_sent_.total_security_time(reset);
        }

        /// the total time it took for all receiver-side security
        /// operations (nanoseconds)
        boost::int64_t get_receiving_security_time(bool reset)
        {
            return parcels_received_.total_security_time(reset);
        }
#endif

        /// total data sent (bytes)
        std::size_t get_data_sent(bool reset)
        {
            return parcels_sent_.total_bytes(reset);
        }

        /// total data (uncompressed) sent (bytes)
        std::size_t get_raw_data_sent(bool reset)
        {
            return parcels_sent_.total_raw_bytes(reset);
        }

        /// total data received (bytes)
        std::size_t get_data_received(bool reset)
        {
            return parcels_received_.total_bytes(reset);
        }

        boost::int64_t get_buffer_allocate_time_sent(bool reset)
        {
            return parcels_sent_.total_buffer_allocate_time(reset);
        }

        boost::int64_t get_buffer_allocate_time_received(bool reset)
        {
            return parcels_received_.total_buffer_allocate_time(reset);
        }

        /// total data (uncompressed) received (bytes)
        std::size_t get_raw_data_received(bool reset)
        {
            return parcels_received_.total_raw_bytes(reset);
        }

        std::size_t get_pending_parcels_count(bool /*reset*/)
        {
            lcos::local::spinlock::scoped_lock l(mtx_);
            return pending_parcels_.size();
        }

        void add_received_parcel(parcel const& p)
        {
            // do some work (notify event handlers)
            parcels_.add_parcel(p);
        }

        /// Update performance counter data
        void add_received_data(performance_counters::parcels::data_point const& data)
        {
            parcels_received_.add_data(data);
        }

        void add_sent_data(performance_counters::parcels::data_point const& data)
        {
            parcels_sent_.add_data(data);
        }

        /// load the runtime configuration parameters
        static std::pair<std::vector<std::string>, bool> runtime_configuration(int type);

        /// Create a new instance of a parcelport
        static boost::shared_ptr<parcelport> create(int type,
            util::runtime_configuration const& cfg,
            HPX_STD_FUNCTION<void(std::size_t, char const*)> const& on_start_thread,
            HPX_STD_FUNCTION<void()> const& on_stop_thread);

        static boost::shared_ptr<parcelport> create_bootstrap(
            util::runtime_configuration const& cfg,
            HPX_STD_FUNCTION<void(std::size_t, char const*)> const& on_start_thread,
            HPX_STD_FUNCTION<void()> const& on_stop_thread);

        /// Return the configured maximal allowed message data size
        boost::uint64_t get_max_message_size() const
        {
            return max_message_size_;
        }

        /// Return whether it is allowed to apply array optimizations
        bool allow_array_optimizations() const
        {
            return allow_array_optimizations_;
        }

        /// Return whether it is allowed to apply zero copy optimizations
        bool allow_zero_copy_optimizations() const
        {
            return allow_zero_copy_optimizations_;
        }

        bool enable_security() const
        {
            return enable_security_;
        }

        bool async_serialization() const
        {
            return async_serialization_;
        }

    protected:
        void report_potential_connection_error(naming::locality const& locality_id,
            naming::gid_type const& parcel_id, error_code const& ec);

    protected:
        /// mutex for all of the member data
        mutable lcos::local::spinlock mtx_;

        /// The handler for all incoming requests.
        server::parcelport_queue parcels_;

        /// The cache for pending parcels
        typedef std::pair<std::vector<parcel>, std::vector<write_handler_type> >
            map_second_type;
        typedef std::map<naming::locality, map_second_type> pending_parcels_map;
        pending_parcels_map pending_parcels_;

        typedef std::set<naming::locality> pending_parcels_destinations;
        pending_parcels_destinations parcel_destinations_;

        /// The local locality
        naming::locality here_;

        /// The maximally allowed message size
        boost::uint64_t const max_message_size_;

        /// Parcel timers and their data containers.
        performance_counters::parcels::gatherer parcels_sent_;
        performance_counters::parcels::gatherer parcels_received_;

        /// serialization is allowed to use array optimization
        bool allow_array_optimizations_;
        bool allow_zero_copy_optimizations_;

        /// enable security
        bool enable_security_;

        /// async serialization of parcels
        bool async_serialization_;
    };
}}

#include <hpx/config/warnings_suffix.hpp>

#endif<|MERGE_RESOLUTION|>--- conflicted
+++ resolved
@@ -117,36 +117,16 @@
         ///                 parcel \a p will be modified in place, as it will
         ///                 get set the resolved destination address and parcel
         ///                 id (if not already set).
-<<<<<<< HEAD
-        virtual void send_early_parcel(parcel& /*p*/)
-        {
-            HPX_ASSERT(false);    // is implemented in tcp::parcelport only
-        }
-
-        /// Cache specific functionality
-        virtual void remove_from_connection_cache(naming::locality const& /*loc*/)
-        {
-            // by default, no connection cache is used
-        }
-=======
         virtual void send_early_parcel(parcel& p) = 0;
 
         /// Cache specific functionality
         virtual void remove_from_connection_cache(naming::locality const& loc) = 0;
->>>>>>> c5457910
 
         /// Retrieve the type of the locality represented by this parcelport
         virtual connection_type get_type() const = 0;
 
         /// Return the thread pool if the name matches
-<<<<<<< HEAD
-        virtual util::io_service_pool* get_thread_pool(char const* /*name*/)
-        {
-            return 0;     // by default no thread pool is used
-        }
-=======
         virtual util::io_service_pool* get_thread_pool(char const* name) = 0;
->>>>>>> c5457910
 
         /// Return the given connection cache statistic
         enum connection_cache_statistics_type
@@ -162,14 +142,7 @@
         virtual void do_background_work() = 0;
 
         virtual boost::int64_t
-<<<<<<< HEAD
-        get_connection_cache_statistics(connection_cache_statistics_type, bool /*reset*/)
-        {
-            return 0;
-        }
-=======
         get_connection_cache_statistics(connection_cache_statistics_type, bool reset) = 0;
->>>>>>> c5457910
 
         /// Return the name of this locality
         virtual std::string get_locality_name() const = 0;
