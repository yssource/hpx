--- conflicted
+++ resolved
@@ -588,20 +588,6 @@
                 {
                     mutex_type::scoped_try_lock l(sender_threads_mtx_);
                     if(l)
-<<<<<<< HEAD
-                    {
-                        BOOST_FOREACH(hpx::threads::thread_id_type const & thread, sender_threads_)
-                        {
-                            if(threads::get_thread_state(thread) != threads::suspended)
-                            {
-                                force_connection = true;
-                                break;
-                            }
-                        }
-                    }
-                    else
-                    {
-=======
                     {
                         BOOST_FOREACH(threads::thread_id_type const & thread, sender_threads_)
                         {
@@ -614,7 +600,6 @@
                     }
                     else
                     {
->>>>>>> c15dfb0a
                         force_connection = true;
                     }
                 }
@@ -669,11 +654,7 @@
                     {
                         mutex_type::scoped_lock l(sender_threads_mtx_);
                         HPX_ASSERT(new_send_thread != threads::invalid_thread_id);
-<<<<<<< HEAD
-                        sender_threads_.push_back(new_send_thread);
-=======
                         sender_threads_.insert(new_send_thread);
->>>>>>> c15dfb0a
                     }
                     threads::set_thread_state(new_send_thread, threads::pending);
                 }
@@ -683,12 +664,7 @@
                     if(new_send_thread != threads::invalid_thread_id)
                     {
                         mutex_type::scoped_lock l(sender_threads_mtx_);
-<<<<<<< HEAD
-                        HPX_ASSERT(new_send_thread != threads::invalid_thread_id);
-                        sender_threads_.push_back(new_send_thread);
-=======
                         sender_threads_.insert(new_send_thread);
->>>>>>> c15dfb0a
                     }
                     send_pending_parcels(
                         locality_id,
@@ -796,22 +772,12 @@
             }
 
             do_background_work_impl<ConnectionHandler>();
-<<<<<<< HEAD
-
-            threads::thread_id_type this_thread = threads::get_self_id();
-            if(this_thread != hpx::threads::invalid_thread_id)
-            {
-                mutex_type::scoped_lock l(sender_threads_mtx_);
-                std::list<threads::thread_id_type>::iterator it
-                    = std::find(sender_threads_.begin(), sender_threads_.end(), this_thread);
-=======
             threads::thread_id_type this_thread = threads::get_self_id();
             if(this_thread != threads::invalid_thread_id)
             {
                 mutex_type::scoped_lock l(sender_threads_mtx_);
                 std::set<threads::thread_id_type>::iterator it
                     = sender_threads_.find(this_thread);
->>>>>>> c15dfb0a
                 HPX_ASSERT(it != sender_threads_.end());
                 sender_threads_.erase(it);
             }
@@ -826,11 +792,7 @@
 
         typedef hpx::lcos::local::spinlock mutex_type;
         mutex_type sender_threads_mtx_;
-<<<<<<< HEAD
-        std::list<threads::thread_id_type> sender_threads_;
-=======
         std::set<threads::thread_id_type> sender_threads_;
->>>>>>> c15dfb0a
 
         int archive_flags_;
     };
