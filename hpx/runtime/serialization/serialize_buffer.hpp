//  Copyright (c) 2013-2014 Hartmut Kaiser
//  Copyright (c) 2015 Andreas Schaefer
//
//  Distributed under the Boost Software License, Version 1.0. (See accompanying
//  file LICENSE_1_0.txt or copy at http://www.boost.org/LICENSE_1_0.txt)

#if !defined(HPX_SERIALIZATION_SERIALIZE_BUFFER_APR_05_2013_0312PM)
#define HPX_SERIALIZATION_SERIALIZE_BUFFER_APR_05_2013_0312PM

#include <hpx/hpx_fwd.hpp>
#include <hpx/util/bind.hpp>

#include <hpx/runtime/serialization/serialize.hpp>
#include <hpx/runtime/serialization/array.hpp>
#include <hpx/runtime/serialization/allocator.hpp>

#include <boost/shared_array.hpp>
#include <boost/mpl/bool.hpp>

#include <algorithm>

namespace hpx { namespace serialization
{
    ///////////////////////////////////////////////////////////////////////////
    template <typename T, typename Allocator = std::allocator<T> >
    class serialize_buffer
    {
    private:
        typedef Allocator allocator_type;

        static void no_deleter(T*) {}

        template <typename Deallocator>
        static void deleter(T* p, Deallocator dealloc, std::size_t size)
        {
            dealloc.deallocate(p, size);
        }

    public:
        enum init_mode
        {
            copy = 0,       // constructor copies data
            reference = 1,  // constructor does not copy data and does not
                            // manage the lifetime of it
            take = 2        // constructor does not copy data but does take
                            // ownership and manages the lifetime of it
        };

        typedef T value_type;

        explicit serialize_buffer(allocator_type const& alloc = allocator_type())
          : size_(0)
          , alloc_(alloc)
        {}

        explicit serialize_buffer(std::size_t size,
                allocator_type const& alloc = allocator_type())
          : data_()
          , size_(size)
          , alloc_(alloc)
        {
            using util::placeholders::_1;
            data_.reset(alloc_.allocate(size),
                        util::bind(&serialize_buffer::deleter<allocator_type>,
                                   _1, alloc_, size_));
        }

        // The default mode is 'copy' which is consistent with the constructor
        // taking a T const * below.
        serialize_buffer (T* data, std::size_t size, init_mode mode = copy,
                allocator_type const& alloc = allocator_type())
          : data_()
          , size_(size)
          , alloc_(alloc)
        {
            if (mode == copy) {
                using util::placeholders::_1;
                data_.reset(alloc_.allocate(size),
                    util::bind(&serialize_buffer::deleter<allocator_type>,
                        _1, alloc_, size_));
                if (size != 0)
                    std::copy(data, data + size, data_.get());
            }
            else if (mode == reference) {
                data_ = boost::shared_array<T>(data,
                    &serialize_buffer::no_deleter);
            }
            else {
                // take ownership
                using util::placeholders::_1;
                data_ = boost::shared_array<T>(data,
                    util::bind(&serialize_buffer::deleter<allocator_type>,
                        _1, alloc_, size_));
            }
        }

        template <typename Deallocator>
        serialize_buffer (T* data, std::size_t size,
                allocator_type const& alloc, Deallocator const& dealloc)
          : data_()
          , size_(size)
          , alloc_(alloc)
        {
            // if 2 allocators are specified we assume mode 'take'
            using util::placeholders::_1;
            data_ = boost::shared_array<T>(data,
                util::bind(&serialize_buffer::deleter<Deallocator>,
                    _1, dealloc, size_));
        }

        template <typename Deleter>
        serialize_buffer (T* data, std::size_t size, init_mode mode,
                Deleter const& deleter,
                allocator_type const& alloc = allocator_type())
          : data_()
          , size_(size)
          , alloc_(alloc)
        {
            if (mode == copy) {
                data_.reset(alloc_.allocate(size), deleter);
                if (size != 0)
                    std::copy(data, data + size, data_.get());
            }
            else {
                // reference or take ownership, behavior is defined by deleter
                data_ = boost::shared_array<T>(data, deleter);
            }
        }

        template <typename Deleter>
        serialize_buffer (T const* data, std::size_t size, init_mode mode,
                Deleter const& deleter,
                allocator_type const& alloc = allocator_type())
          : data_()
          , size_(size)
          , alloc_(alloc)
        {
            if (mode == copy) {
                data_.reset(alloc_.allocate(size), deleter);
                if (size != 0)
                    std::copy(data, data + size, data_.get());
            }
            else if (mode == reference) {
                data_ = boost::shared_array<T>(const_cast<T*>(data), deleter);
            }
            else {
                // can't take ownership of const buffer
                HPX_THROW_EXCEPTION(bad_parameter,
                    "serialize_buffer::serialize_buffer",
                    "can't take ownership of const data");
            }
        }

        // Deleter needs to use deallocator
        template <typename Deallocator, typename Deleter>
        serialize_buffer (T* data, std::size_t size,
                allocator_type const& alloc, Deallocator const& dealloc,
                Deleter const& deleter)
          : data_()
          , size_(size)
          , alloc_(alloc)
        {
            // if 2 allocators are specified we assume mode 'take'
            data_ = boost::shared_array<T>(data, deleter);
        }

        // same set of constructors, but taking const data
        serialize_buffer (T const* data, std::size_t size,
                allocator_type const& alloc = allocator_type())
          : data_()
          , size_(size)
          , alloc_(alloc)
        {
            // create from const data implies 'copy' mode
            using util::placeholders::_1;
            data_.reset(alloc_.allocate(size),
                util::bind(&serialize_buffer::deleter<allocator_type>,
                    _1, alloc_, size_));
            if (size != 0)
                std::copy(data, data + size, data_.get());
        }

        template <typename Deleter>
        serialize_buffer (T const* data, std::size_t size,
                Deleter const& deleter,
                allocator_type const& alloc = allocator_type())
          : data_()
          , size_(size)
          , alloc_(alloc)
        {
            // create from const data implies 'copy' mode
            data_.reset(alloc_.allocate(size), deleter);
            if (size != 0)
                std::copy(data, data + size, data_.get());
        }

        serialize_buffer (T const* data, std::size_t size,
                init_mode mode, allocator_type const& alloc = allocator_type())
          : data_()
          , size_(size)
          , alloc_(alloc)
        {
            if (mode == copy) {
                using util::placeholders::_1;
                data_.reset(alloc_.allocate(size),
                    util::bind(&serialize_buffer::deleter<allocator_type>,
                        _1, alloc_, size_));
                if (size != 0)
                    std::copy(data, data + size, data_.get());
            }
            else if (mode == reference) {
                data_ = boost::shared_array<T>(
                    const_cast<T*>(data),
                    &serialize_buffer::no_deleter);
            }
            else {
                // can't take ownership of const buffer
                HPX_THROW_EXCEPTION(bad_parameter,
                    "serialize_buffer::serialize_buffer",
                    "can't take ownership of const data");
            }
        }

        // accessors enabling data access
        T* data() { return data_.get(); }
        T const* data() const { return data_.get(); }

        T* begin() { return data(); }
        T* end() { return data() + size_; }

        T& operator[](std::size_t idx) { return data_[idx]; }
        T operator[](std::size_t idx) const { return data_[idx]; }

        boost::shared_array<T> data_array() const { return data_; }

        std::size_t size() const { return size_; }

    private:
        // serialization support
        friend class hpx::serialization::access;

        ///////////////////////////////////////////////////////////////////////
        template <typename Archive>
        void save(Archive& ar, const unsigned int version) const
        {
            ar << size_ << alloc_; //-V128

            if (size_ != 0)
            {
                ar << hpx::serialization::make_array(data_.get(), size_);
            }
        }

        ///////////////////////////////////////////////////////////////////////
        template <typename Archive>
        void load(Archive& ar, const unsigned int version)
        {
            using util::placeholders::_1;
            ar >> size_ >> alloc_; //-V128

            data_.reset(alloc_.allocate(size_),
                util::bind(&serialize_buffer::deleter<allocator_type>, _1,
                    alloc_, size_));

            if (size_ != 0)
            {
                ar >> hpx::serialization::make_array(data_.get(), size_);
            }
        }

        HPX_SERIALIZATION_SPLIT_MEMBER()

        // this is needed for util::any
        friend bool
        operator==(serialize_buffer const& rhs, serialize_buffer const& lhs)
        {
            return rhs.data_.get() == lhs.data_.get() && rhs.size_ == lhs.size_;
        }

    private:
        boost::shared_array<T> data_;
        std::size_t size_;
        Allocator alloc_;
    };
<<<<<<< HEAD

    ///////////////////////////////////////////////////////////////////////////
    template <typename T>
    class serialize_buffer<T, detail::serialize_buffer_no_allocator>
    {
    private:
        static void no_deleter(T*) {}

        static void array_delete(T * x)
        {
            delete [] x;
        }

    public:
        enum init_mode
        {
            copy = 0,       // constructor copies data
            reference = 1,  // constructor does not copy data and does not
                            // manage the lifetime of it
            take = 2        // constructor does not copy data but does take
                            // ownership and manages the lifetime of it
         };

        typedef T value_type;

        serialize_buffer()
          : size_(0)
        {}

        // The default mode is 'copy' which is consistent with the constructor
        // taking a T const * below.
        serialize_buffer (T* data, std::size_t size, init_mode mode = copy)
          : data_(), size_(size)
        {
            if (mode == copy) {
                data_.reset(new T[size],
                    &serialize_buffer::array_delete);
                if (size != 0)
                    std::copy(data, data + size, data_.get());
            }
            else if (mode == reference) {
                data_ = boost::shared_array<T>(data,
                    &serialize_buffer::no_deleter);
            }
            else {
                // take ownership
                data_ = boost::shared_array<T>(data,
                    &serialize_buffer::array_delete);
            }
        }

        template <typename Deleter>
        serialize_buffer (T* data, std::size_t size, init_mode mode,
                Deleter const& deleter)
          : data_(), size_(size)
        {
            if (mode == copy) {
                data_.reset(new T[size], deleter);
                if (size != 0)
                    std::copy(data, data + size, data_.get());
            }
            else {
                // reference or take ownership, behavior is defined by deleter
                data_ = boost::shared_array<T>(data, deleter);
            }
        }

        template <typename Deleter>
        serialize_buffer (T const* data, std::size_t size, init_mode mode,
                Deleter const& deleter)
          : data_(), size_(size)
        {
            if (mode == copy) {
                data_.reset(new T[size], deleter);
                if (size != 0)
                    std::copy(data, data + size, data_.get());
            }
            else if (mode == reference) {
                data_ = boost::shared_array<T>(const_cast<T*>(data), deleter);
            }
            else {
                // can't take ownership of const buffer
                HPX_THROW_EXCEPTION(bad_parameter,
                    "serialize_buffer::serialize_buffer",
                    "can't take ownership of const data");
            }
        }

        // same set of constructors, but taking const data
        serialize_buffer (T const* data, std::size_t size,
                init_mode mode = copy)
          : data_(), size_(size)
        {
            if (mode == copy) {
                data_ = boost::shared_array<T>(new T[size],
                    &serialize_buffer::array_delete);
                if (size != 0)
                    std::copy(data, data + size, data_.get());
            }
            else if (mode == reference) {
                data_ = boost::shared_array<T>(
                    const_cast<T*>(data),
                    &serialize_buffer::no_deleter);
            }
            else {
                // can't take ownership of const buffer
                HPX_THROW_EXCEPTION(bad_parameter,
                    "serialize_buffer::serialize_buffer",
                    "can't take ownership of const data");
            }
        }

        template <typename Deleter>
        serialize_buffer (T const* data, std::size_t size,
                Deleter const& deleter)
          : data_(), size_(size)
        {
            // create from const data implies 'copy' mode
            data_.reset(new T[size], deleter);
            if (size != 0)
                std::copy(data, data + size, data_.get());
        }

        // accessors enabling data access
        T* data() { return data_.get(); }
        T const* data() const { return data_.get(); }

        T& operator[](std::size_t idx) { return data_[idx]; }
        T operator[](std::size_t idx) const { return data_[idx]; }

        boost::shared_array<T> data_array() const { return data_; }

        std::size_t size() const { return size_; }

    private:
        // serialization support
        friend class hpx::serialization::access;

        ///////////////////////////////////////////////////////////////////////
        template <typename Archive>
        void save(Archive& ar, const unsigned int version) const
        {
            ar << size_; //-V128

            if (size_ != 0)
            {
                ar << hpx::serialization::make_array(data_.get(), size_);
            }
        }

        ///////////////////////////////////////////////////////////////////////
        template <typename Archive>
        void load(Archive& ar, const unsigned int version)
        {
            ar >> size_; //-V128
            data_.reset(new T[size_]);

            if (size_ != 0)
            {
                ar >> hpx::serialization::make_array(data_.get(), size_);
            }
        }

        HPX_SERIALIZATION_SPLIT_MEMBER()

        // this is needed for util::any
        friend bool
        operator==(serialize_buffer const& rhs, serialize_buffer const& lhs)
        {
            return rhs.data_.get() == lhs.data_.get() && rhs.size_ == lhs.size_;
        }

    private:
        boost::shared_array<T> data_;
        std::size_t size_;
    };
=======
>>>>>>> a3a9d96b
}}

namespace hpx { namespace traits
{
    ///////////////////////////////////////////////////////////////////////////
    // Customization point for streaming with util::any, we don't want
    // serialization::serialize_buffer to be streamable
    template <typename T, typename Allocator>
    struct supports_streaming_with_any<serialization::serialize_buffer<T, Allocator> >
      : boost::mpl::false_
    {};
}}

#endif<|MERGE_RESOLUTION|>--- conflicted
+++ resolved
@@ -282,185 +282,6 @@
         std::size_t size_;
         Allocator alloc_;
     };
-<<<<<<< HEAD
-
-    ///////////////////////////////////////////////////////////////////////////
-    template <typename T>
-    class serialize_buffer<T, detail::serialize_buffer_no_allocator>
-    {
-    private:
-        static void no_deleter(T*) {}
-
-        static void array_delete(T * x)
-        {
-            delete [] x;
-        }
-
-    public:
-        enum init_mode
-        {
-            copy = 0,       // constructor copies data
-            reference = 1,  // constructor does not copy data and does not
-                            // manage the lifetime of it
-            take = 2        // constructor does not copy data but does take
-                            // ownership and manages the lifetime of it
-         };
-
-        typedef T value_type;
-
-        serialize_buffer()
-          : size_(0)
-        {}
-
-        // The default mode is 'copy' which is consistent with the constructor
-        // taking a T const * below.
-        serialize_buffer (T* data, std::size_t size, init_mode mode = copy)
-          : data_(), size_(size)
-        {
-            if (mode == copy) {
-                data_.reset(new T[size],
-                    &serialize_buffer::array_delete);
-                if (size != 0)
-                    std::copy(data, data + size, data_.get());
-            }
-            else if (mode == reference) {
-                data_ = boost::shared_array<T>(data,
-                    &serialize_buffer::no_deleter);
-            }
-            else {
-                // take ownership
-                data_ = boost::shared_array<T>(data,
-                    &serialize_buffer::array_delete);
-            }
-        }
-
-        template <typename Deleter>
-        serialize_buffer (T* data, std::size_t size, init_mode mode,
-                Deleter const& deleter)
-          : data_(), size_(size)
-        {
-            if (mode == copy) {
-                data_.reset(new T[size], deleter);
-                if (size != 0)
-                    std::copy(data, data + size, data_.get());
-            }
-            else {
-                // reference or take ownership, behavior is defined by deleter
-                data_ = boost::shared_array<T>(data, deleter);
-            }
-        }
-
-        template <typename Deleter>
-        serialize_buffer (T const* data, std::size_t size, init_mode mode,
-                Deleter const& deleter)
-          : data_(), size_(size)
-        {
-            if (mode == copy) {
-                data_.reset(new T[size], deleter);
-                if (size != 0)
-                    std::copy(data, data + size, data_.get());
-            }
-            else if (mode == reference) {
-                data_ = boost::shared_array<T>(const_cast<T*>(data), deleter);
-            }
-            else {
-                // can't take ownership of const buffer
-                HPX_THROW_EXCEPTION(bad_parameter,
-                    "serialize_buffer::serialize_buffer",
-                    "can't take ownership of const data");
-            }
-        }
-
-        // same set of constructors, but taking const data
-        serialize_buffer (T const* data, std::size_t size,
-                init_mode mode = copy)
-          : data_(), size_(size)
-        {
-            if (mode == copy) {
-                data_ = boost::shared_array<T>(new T[size],
-                    &serialize_buffer::array_delete);
-                if (size != 0)
-                    std::copy(data, data + size, data_.get());
-            }
-            else if (mode == reference) {
-                data_ = boost::shared_array<T>(
-                    const_cast<T*>(data),
-                    &serialize_buffer::no_deleter);
-            }
-            else {
-                // can't take ownership of const buffer
-                HPX_THROW_EXCEPTION(bad_parameter,
-                    "serialize_buffer::serialize_buffer",
-                    "can't take ownership of const data");
-            }
-        }
-
-        template <typename Deleter>
-        serialize_buffer (T const* data, std::size_t size,
-                Deleter const& deleter)
-          : data_(), size_(size)
-        {
-            // create from const data implies 'copy' mode
-            data_.reset(new T[size], deleter);
-            if (size != 0)
-                std::copy(data, data + size, data_.get());
-        }
-
-        // accessors enabling data access
-        T* data() { return data_.get(); }
-        T const* data() const { return data_.get(); }
-
-        T& operator[](std::size_t idx) { return data_[idx]; }
-        T operator[](std::size_t idx) const { return data_[idx]; }
-
-        boost::shared_array<T> data_array() const { return data_; }
-
-        std::size_t size() const { return size_; }
-
-    private:
-        // serialization support
-        friend class hpx::serialization::access;
-
-        ///////////////////////////////////////////////////////////////////////
-        template <typename Archive>
-        void save(Archive& ar, const unsigned int version) const
-        {
-            ar << size_; //-V128
-
-            if (size_ != 0)
-            {
-                ar << hpx::serialization::make_array(data_.get(), size_);
-            }
-        }
-
-        ///////////////////////////////////////////////////////////////////////
-        template <typename Archive>
-        void load(Archive& ar, const unsigned int version)
-        {
-            ar >> size_; //-V128
-            data_.reset(new T[size_]);
-
-            if (size_ != 0)
-            {
-                ar >> hpx::serialization::make_array(data_.get(), size_);
-            }
-        }
-
-        HPX_SERIALIZATION_SPLIT_MEMBER()
-
-        // this is needed for util::any
-        friend bool
-        operator==(serialize_buffer const& rhs, serialize_buffer const& lhs)
-        {
-            return rhs.data_.get() == lhs.data_.get() && rhs.size_ == lhs.size_;
-        }
-
-    private:
-        boost::shared_array<T> data_;
-        std::size_t size_;
-    };
-=======
->>>>>>> a3a9d96b
 }}
 
 namespace hpx { namespace traits
