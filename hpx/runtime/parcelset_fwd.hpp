--- conflicted
+++ resolved
@@ -63,15 +63,12 @@
             error_code& ec = throws);
 
         ////////////////////////////////////////////////////////////////////////
-<<<<<<< HEAD
         /// \brief Return boolean value when thread processing is completed.
         ///
         /// This returns true/false based on the background work.
         ///
         /// \param num_thread this represents the number of threads.
 
-        HPX_API_EXPORT bool do_background_work(std::size_t num_thread = 0);
-=======
         /// Type of background work to perform
         enum parcelport_background_mode
         {
@@ -87,7 +84,6 @@
 
         HPX_API_EXPORT bool do_background_work(std::size_t num_thread = 0,
             parcelport_background_mode mode = parcelport_background_mode_all);
->>>>>>> 1ba67479
 
         typedef util::function_nonser<
             void(boost::system::error_code const&, parcel const&)
