////////////////////////////////////////////////////////////////////////////////
//  Copyright (c) 2011 Bryce Adelstein-Lelbach
//
//  Distributed under the Boost Software License, Version 1.0. (See accompanying
//  file LICENSE_1_0.txt or copy at http://www.boost.org/LICENSE_1_0.txt)
////////////////////////////////////////////////////////////////////////////////

#if !defined(HPX_AB01A9FE_45BE_43EF_B9AD_05B701B06685)
#define HPX_AB01A9FE_45BE_43EF_B9AD_05B701B06685

#include <hpx/hpx_fwd.hpp>
#include <hpx/exception.hpp>
#include <hpx/util/serialize_sequence.hpp>
#include <hpx/util/function.hpp>
#include <hpx/runtime/agas/namespace_action_code.hpp>
#include <hpx/runtime/agas/gva.hpp>
#include <hpx/runtime/naming/name.hpp>
#include <hpx/runtime/components/component_type.hpp>

#include <boost/variant.hpp>
#include <boost/mpl/at.hpp>
#include <boost/fusion/include/value_at.hpp>
#include <boost/fusion/include/vector.hpp>
#include <boost/fusion/include/make_vector.hpp>
#include <boost/serialization/split_member.hpp>
#include <boost/serialization/vector.hpp>
#include <boost/serialization/version.hpp>
#include <boost/serialization/tracking.hpp>
#include <boost/fusion/include/at_c.hpp>

<<<<<<< HEAD
#include <hpx/exception.hpp>
#include <hpx/util/serialize_sequence.hpp>
#include <hpx/runtime/actions/function.hpp>
#include <hpx/runtime/agas/namespace_action_code.hpp>
#include <hpx/runtime/agas/gva.hpp>
#include <hpx/runtime/naming/name.hpp>
#include <hpx/runtime/components/component_type.hpp>

// The number of types that request's variant can represent.
#define HPX_AGAS_REQUEST_SUBTYPES 12
=======
// The number of types that the request's variant can represent.
#define HPX_AGAS_REQUEST_SUBTYPES 13
>>>>>>> 3ef933a3

namespace hpx { namespace agas
{

// TODO: Ensure that multiple invocations of get_data get optimized into the
// same jump table.
struct request
{
  public:
    typedef hpx::util::function<
        void(std::string const&, naming::gid_type const&)
    > iterate_names_function_type;

<<<<<<< HEAD
    typedef hpx::actions::function<
=======
    typedef hpx::util::function<
>>>>>>> 3ef933a3
        void(std::string const&, components::component_type)
    > iterate_types_function_type;

    request()
        : mc(invalid_request)
        , data(boost::fusion::make_vector())
    {}

    request(
        namespace_action_code type_
      , naming::gid_type const& lower_
      , naming::gid_type const& upper_
      , boost::int64_t count_
        )
      : mc(type_)
      , data(boost::fusion::make_vector(lower_, upper_, count_))
    {
        // TODO: verification of namespace_action_code
    }

    request(
        namespace_action_code type_
      , naming::gid_type const& gid_
      , boost::uint64_t count_
        )
      : mc(type_)
      , data(boost::fusion::make_vector(gid_, count_))
    {
        // TODO: verification of namespace_action_code
    }

    // REVIEW: Should the GVA here be a resolved address?
    request(
        namespace_action_code type_
      , naming::gid_type const& gid_
      , gva const& gva_
        )
      : mc(type_)
      , data(boost::fusion::make_vector(gid_, gva_))
    {
        // TODO: verification of namespace_action_code
    }

    request(
        namespace_action_code type_
      , naming::gid_type const& gid_
        )
      : mc(type_)
      , data(boost::fusion::make_vector(gid_))
    {
        // TODO: verification of namespace_action_code
    }

    request(
        namespace_action_code type_
      , naming::locality const& locality_
      , boost::uint64_t count_
        )
      : mc(type_)
      , data(boost::fusion::make_vector(locality_, count_))
    {
        // TODO: verification of namespace_action_code
    }

    request(
        namespace_action_code type_
      , naming::locality const& locality_
        )
      : mc(type_)
      , data(boost::fusion::make_vector(locality_))
    {
        // TODO: verification of namespace_action_code
    }

    request(
        namespace_action_code type_
      , components::component_type ctype_
        )
      : mc(type_)
      , data(boost::fusion::make_vector(boost::int32_t(ctype_)))
    {
        // TODO: verification of namespace_action_code
    }

    request(
        namespace_action_code type_
      , boost::int32_t ctype_
        )
      : mc(type_)
      , data(boost::fusion::make_vector(ctype_))
    {
        // TODO: verification of namespace_action_code
    }

    request(
        namespace_action_code type_
      , std::string const& name_
      , boost::uint32_t prefix_
        )
      : mc(type_)
      , data(boost::fusion::make_vector(name_, prefix_))
    {
        // TODO: verification of namespace_action_code
    }

    request(
        namespace_action_code type_
      , std::string const& name_
      , naming::gid_type const& gid_
        )
      : mc(type_)
      , data(boost::fusion::make_vector(name_, gid_))
    {
        // TODO: verification of namespace_action_code
    }

    request(
        namespace_action_code type_
      , std::string const& name_
        )
      : mc(type_)
      , data(boost::fusion::make_vector(name_))
    {
        // TODO: verification of namespace_action_code
    }

    request(
        namespace_action_code type_
      , iterate_names_function_type const& f_
        )
      : mc(type_)
      , data(boost::fusion::make_vector(f_))
    {
        // TODO: verification of namespace_action_code
    }

    request(
        namespace_action_code type_
      , iterate_types_function_type const& f_
        )
      : mc(type_)
      , data(boost::fusion::make_vector(f_))
    {
        // TODO: verification of namespace_action_code
    }

    explicit request(
        namespace_action_code type_
        )
      : mc(type_)
      , data(boost::fusion::make_vector())
    {
        // TODO: verification of namespace_action_code
    }

    // copy constructor
    request(
        request const& other
        )
      : mc(other.mc)
      , data(other.data)
    {}

    // copy assignment
    request& operator=(
        request const& other
        )
    {
        mc = other.mc;
        data = other.data;
        return *this;
    }

    gva get_gva(
        error_code& ec = throws
        ) const
    {
        return get_data<subtype_gid_gva, 1>(ec);
    }

    boost::uint64_t get_count(
        error_code& ec = throws
        ) const
    { // {{{
        switch (data.which())
        {
            case subtype_gid_count:
                return get_data<subtype_gid_count, 1>(ec);

            case subtype_locality_count:
                return get_data<subtype_locality_count, 1>(ec);

            default: {
                HPX_THROWS_IF(ec, bad_parameter,
                    "request::get_count",
                    "invalid operation for request type");
                return 0;
            }
        };
    } // }}}

    boost::int64_t get_credit(
        error_code& ec = throws
        ) const
    {
        return get_data<subtype_gid_gid_credit, 2>(ec);
    }

    boost::int32_t get_component_type(
        error_code& ec = throws
        ) const
    {
        return get_data<subtype_ctype, 0>(ec);
    }

    boost::uint32_t get_locality_id(
        error_code& ec = throws
        ) const
    {
        return get_data<subtype_name_prefix, 1>(ec);
    }

    iterate_names_function_type get_iterate_names_function(
        error_code& ec = throws
        ) const
    {
        return get_data<subtype_iterate_names_function, 0>(ec);
    }

    iterate_types_function_type get_iterate_types_function(
        error_code& ec = throws
        ) const
    {
        return get_data<subtype_iterate_types_function, 0>(ec);
    }

    naming::locality get_locality(
        error_code& ec = throws
        ) const
    { // {{{
        naming::locality l;

        // Don't let the first attempt throw.
        error_code first_try;
        l = get_data<subtype_locality_count, 0>(first_try);

        // If the first try failed, check again.
        if (first_try)
            l = get_data<subtype_locality, 0>(ec);
        else if (&ec != &throws)
            ec = make_success_code();

        return l;
    } // }}}

    naming::gid_type get_gid(
        error_code& ec = throws
        ) const
    { // {{{
        switch (data.which())
        {
            case subtype_gid:
                return get_data<subtype_gid, 0>(ec);

            case subtype_gid_gva:
                return get_data<subtype_gid_gva, 0>(ec);

            case subtype_gid_count:
                return get_data<subtype_gid_count, 0>(ec);

            case subtype_name_gid:
                return get_data<subtype_name_gid, 1>(ec);

            default: {
                HPX_THROWS_IF(ec, bad_parameter,
                    "request::get_gid",
                    "invalid operation for request type");
                return naming::invalid_gid;
            }
        };
    } // }}}

    naming::gid_type get_lower_bound(
        error_code& ec = throws
        ) const
    {
        return get_data<subtype_gid_gid_credit, 0>(ec);
    }

    naming::gid_type get_upper_bound(
        error_code& ec = throws
        ) const
    {
        return get_data<subtype_gid_gid_credit, 1>(ec);
    }

    std::string get_name(
        error_code& ec = throws
        ) const
    { // {{{
        switch (data.which())
        {
            case subtype_name:
                return get_data<subtype_name, 0>(ec);

            case subtype_name_prefix:
                return get_data<subtype_name_prefix, 0>(ec);

            case subtype_name_gid:
                return get_data<subtype_name_gid, 0>(ec);

            default: {
                HPX_THROWS_IF(ec, bad_parameter,
                    "request::get_name",
                    "invalid operation for request type");
                return "";
            }
        };
    } // }}}

    namespace_action_code get_action_code() const
    {
        return mc;
    }

  private:
    friend class boost::serialization::access;

    enum subtype
    {
        subtype_gid_gid_credit          = 0x0
      , subtype_gid_count               = 0x1
<<<<<<< HEAD
      , subtype_gid                     = 0x2
      , subtype_locality_count          = 0x3
      , subtype_locality                = 0x4
      , subtype_ctype                   = 0x5
      , subtype_name_prefix             = 0x6
      , subtype_name_gid                = 0x7
      , subtype_name                    = 0x8
      , subtype_iterate_names_function  = 0x9
      , subtype_iterate_types_function  = 0xa
      , subtype_void                    = 0xb
=======
      , subtype_gid_gva                 = 0x2
      , subtype_gid                     = 0x3
      , subtype_locality_count          = 0x4
      , subtype_locality                = 0x5
      , subtype_ctype                   = 0x6
      , subtype_name_prefix             = 0x7
      , subtype_name_gid                = 0x8
      , subtype_name                    = 0x9
      , subtype_iterate_names_function  = 0xa
      , subtype_iterate_types_function  = 0xb
      , subtype_void                    = 0xc
>>>>>>> 3ef933a3
    };

    // The order of the variant types is significant, and should not be changed
    typedef boost::variant<
        // 0x0
        // primary_ns_change_credit
        boost::fusion::vector3<
            naming::gid_type // lower
          , naming::gid_type // upper
          , boost::int64_t   // credit
        >
        // 0x1
        // primary_ns_unbind_gid
      , boost::fusion::vector2<
            naming::gid_type // gid
          , boost::uint64_t  // count
        >
        // 0x2
        // primary_ns_bind_gid
      , boost::fusion::vector2<
            naming::gid_type // gid
          , gva              // resolved address
        >
        // 0x3
        // primary_ns_resolve_gid
      , boost::fusion::vector1<
            naming::gid_type // gid
        >
        // 0x4
        // primary_ns_allocate
      , boost::fusion::vector2<
            naming::locality // locality
          , boost::uint64_t  // count
        >
        // 0x5
        // primary_ns_free
        // primary_ns_resolve_locality
      , boost::fusion::vector1<
            naming::locality // locality
        >
        // 0x6
        // component_ns_resolve_id
      , boost::fusion::vector1<
            boost::int32_t // ctype
        >
        // 0x7
        // component_ns_bind_prefix
      , boost::fusion::vector2<
            std::string     // name
          , boost::uint32_t // prefix
        >
        // 0x8
        // symbol_ns_bind
      , boost::fusion::vector2<
            std::string      // name
          , naming::gid_type // gid
        >
        // 0x9
        // component_ns_bind_name
        // component_ns_unbind
        // symbol_ns_resolve
        // symbol_ns_unbind
      , boost::fusion::vector1<
            std::string // name
        >
        // 0xa
        // symbol_ns_iterate_names
      , boost::fusion::vector1<
            iterate_names_function_type // f
        >
<<<<<<< HEAD
        // 0xa
=======
        // 0xb
>>>>>>> 3ef933a3
        // component_ns_iterate_types
      , boost::fusion::vector1<
            iterate_types_function_type // f
        >
<<<<<<< HEAD
        // 0xb
=======
        // 0xc
>>>>>>> 3ef933a3
        // primary_ns_localities
      , boost::fusion::vector0<
        >
    > data_type;

    // {{{ variant helper TODO: consolidate with helpers in response
    template <
        subtype Type
      , int N
    >
    typename boost::fusion::result_of::value_at_c<
        typename boost::mpl::at_c<
            typename data_type::types, Type
        >::type, N
    >::type
    get_data(
        error_code& ec = throws
        ) const
    { // {{{
        typedef typename boost::mpl::at_c<
            typename data_type::types, Type
        >::type vector_type;

        typedef typename boost::fusion::result_of::value_at_c<
            vector_type, N
        >::type return_type;

        switch (data.which())
        {
            case Type:
            {
                vector_type const* v = boost::get<vector_type>(&data);

                if (!v)
                {
                    HPX_THROWS_IF(ec, invalid_data
                      , "request::get_data"
                      , "internal data corruption");
                    return return_type();
                }

                if (&ec != &throws)
                    ec = make_success_code();

                return boost::fusion::at_c<N>(*v);
            }

            default: {
                HPX_THROWS_IF(ec, bad_parameter,
                    "request::get_data",
                    "invalid operation for request type");
                return return_type();
            }
        };
    } // }}}
    // }}}

    template <
        typename Archive
    >
    struct save_visitor : boost::static_visitor<void>
    {
      private:
        Archive& ar;

      public:
        save_visitor(
            Archive& ar_
            )
          : ar(ar_)
        {}

        template <
            typename Sequence
        >
        void operator()(
            Sequence const& seq
            ) const
        {
            // TODO: verification?
            util::serialize_sequence(ar, seq);
        }
    };

    template <
        typename Archive
    >
    void save(
        Archive& ar
      , const unsigned int
        ) const
    { // {{{
        // TODO: versioning?
        int which = data.which();

        ar & which;
        ar & mc;
        boost::apply_visitor(save_visitor<Archive>(ar), data);
    } // }}}

#define HPX_LOAD_SEQUENCE(z, n, _)                                          \
    case n:                                                                 \
        {                                                                   \
            typename boost::mpl::at_c<                                      \
                typename data_type::types, n                                \
            >::type d;                                                      \
            util::serialize_sequence(ar, d);                                \
            data = d;                                                       \
            return;                                                         \
        }                                                                   \
    /**/

    template <
        typename Archive
    >
    void load(
        Archive& ar
      , const unsigned int
        )
    { // {{{
        // TODO: versioning
        int which = -1;

        ar & which;
        ar & mc;

        // Build the jump table.
        switch (which)
        {
            BOOST_PP_REPEAT(HPX_AGAS_REQUEST_SUBTYPES, HPX_LOAD_SEQUENCE, _)

            default: {
                HPX_THROW_EXCEPTION(invalid_data,
                    "request::load",
                    "unknown or invalid data loaded");
                return;
            }
        };
    } // }}}

#undef HPX_LOAD_SEQUENCE

    BOOST_SERIALIZATION_SPLIT_MEMBER()

    namespace_action_code mc;
    data_type data;
};

}}

BOOST_CLASS_VERSION(hpx::agas::request, HPX_AGAS_VERSION)
BOOST_CLASS_TRACKING(hpx::agas::request, boost::serialization::track_never)

#endif // HPX_AB01A9FE_45BE_43EF_B9AD_05B701B06685
<|MERGE_RESOLUTION|>--- conflicted
+++ resolved
@@ -28,21 +28,8 @@
 #include <boost/serialization/tracking.hpp>
 #include <boost/fusion/include/at_c.hpp>
 
-<<<<<<< HEAD
-#include <hpx/exception.hpp>
-#include <hpx/util/serialize_sequence.hpp>
-#include <hpx/runtime/actions/function.hpp>
-#include <hpx/runtime/agas/namespace_action_code.hpp>
-#include <hpx/runtime/agas/gva.hpp>
-#include <hpx/runtime/naming/name.hpp>
-#include <hpx/runtime/components/component_type.hpp>
-
-// The number of types that request's variant can represent.
-#define HPX_AGAS_REQUEST_SUBTYPES 12
-=======
 // The number of types that the request's variant can represent.
 #define HPX_AGAS_REQUEST_SUBTYPES 13
->>>>>>> 3ef933a3
 
 namespace hpx { namespace agas
 {
@@ -56,11 +43,7 @@
         void(std::string const&, naming::gid_type const&)
     > iterate_names_function_type;
 
-<<<<<<< HEAD
-    typedef hpx::actions::function<
-=======
     typedef hpx::util::function<
->>>>>>> 3ef933a3
         void(std::string const&, components::component_type)
     > iterate_types_function_type;
 
@@ -393,18 +376,6 @@
     {
         subtype_gid_gid_credit          = 0x0
       , subtype_gid_count               = 0x1
-<<<<<<< HEAD
-      , subtype_gid                     = 0x2
-      , subtype_locality_count          = 0x3
-      , subtype_locality                = 0x4
-      , subtype_ctype                   = 0x5
-      , subtype_name_prefix             = 0x6
-      , subtype_name_gid                = 0x7
-      , subtype_name                    = 0x8
-      , subtype_iterate_names_function  = 0x9
-      , subtype_iterate_types_function  = 0xa
-      , subtype_void                    = 0xb
-=======
       , subtype_gid_gva                 = 0x2
       , subtype_gid                     = 0x3
       , subtype_locality_count          = 0x4
@@ -416,7 +387,6 @@
       , subtype_iterate_names_function  = 0xa
       , subtype_iterate_types_function  = 0xb
       , subtype_void                    = 0xc
->>>>>>> 3ef933a3
     };
 
     // The order of the variant types is significant, and should not be changed
@@ -487,20 +457,12 @@
       , boost::fusion::vector1<
             iterate_names_function_type // f
         >
-<<<<<<< HEAD
-        // 0xa
-=======
         // 0xb
->>>>>>> 3ef933a3
         // component_ns_iterate_types
       , boost::fusion::vector1<
             iterate_types_function_type // f
         >
-<<<<<<< HEAD
-        // 0xb
-=======
         // 0xc
->>>>>>> 3ef933a3
         // primary_ns_localities
       , boost::fusion::vector0<
         >
