--- conflicted
+++ resolved
@@ -349,13 +349,9 @@
             return max_punits_;
 
         case threads::detail::current_concurrency:
-<<<<<<< HEAD
-            return current_concurrency_ ? std::size_t(current_concurrency_) : min_punits_;
-=======
             return current_concurrency_ ?
                 static_cast<std::size_t>(current_concurrency_)
               : min_punits_;
->>>>>>> 8e5cc974
 
         default:
             break;
