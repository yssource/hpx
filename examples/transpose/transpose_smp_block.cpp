--- conflicted
+++ resolved
@@ -231,10 +231,7 @@
     auto range = boost::irange(start, end);
     double errsq =
         transform_reduce(par, boost::begin(range), boost::end(range), 0.0,
-<<<<<<< HEAD
             [](double lhs, double rhs) { return lhs + rhs; },
-=======
->>>>>>> a3201219
             [&](std::uint64_t b) -> double
             {
                 double errsq = 0.0;
@@ -249,12 +246,7 @@
                     }
                 }
                 return errsq;
-<<<<<<< HEAD
-            }
-=======
-            },
-            [](double lhs, double rhs) { return lhs + rhs; }
->>>>>>> a3201219
+            }
         );
 
     if(verbose)
