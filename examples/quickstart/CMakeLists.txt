--- conflicted
+++ resolved
@@ -23,12 +23,8 @@
     fibonacci_futures_distributed
     fractals
     fractals_struct
-<<<<<<< HEAD
     init_globally
-=======
-    safe_object
     sierpinski
->>>>>>> 4ca8ddce
     interest_calculator
     interval_timer
     latch_local
